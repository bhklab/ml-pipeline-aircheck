.vs/
Temporary.py
confromal.py
Downsize.py
__pycache__/
mlruns/
run_test/
run_test - Copy/
catboost_info/
plots/
<<<<<<< HEAD
Data0/
=======
service_account.json
.env
>>>>>>> 9a56e7c7
<|MERGE_RESOLUTION|>--- conflicted
+++ resolved
@@ -8,9 +8,5 @@
 run_test - Copy/
 catboost_info/
 plots/
-<<<<<<< HEAD
-Data0/
-=======
 service_account.json
-.env
->>>>>>> 9a56e7c7
+.env