--- conflicted
+++ resolved
@@ -12,13 +12,8 @@
 
 # Data:
 
-<<<<<<< HEAD
 train_data: [Data/TrainFiles/small_train.parquet]
 test_data: [Data/TestFiles/small_test.parquet]
-=======
-train_data: [Data/TrainFiles/company1.parquet]
-test_data: [Data/TestFiles/sampled_data_test_1.parquet]
->>>>>>> 9a56e7c7
             
 # desired_columns:  [ECFP4, ECFP6, FCFP4, FCFP6, TOPTOR, MACCS, RDK, AVALON, ATOMPAIR]                
 desired_columns: [ECFP4] # Correct format: [ECFP4], and [ECFP4, ECFP6, ...] if multuple columns
