
import pandas as pd
import numpy as np
import os
import pickle
from pathlib import Path
from sklearn.ensemble import RandomForestClassifier, GradientBoostingClassifier, AdaBoostClassifier, BaggingClassifier
from sklearn.linear_model import LogisticRegression, SGDClassifier
from sklearn.svm import SVC
from sklearn.naive_bayes import GaussianNB
from sklearn.tree import DecisionTreeClassifier
from sklearn.neighbors import KNeighborsClassifier
from sklearn.neural_network import MLPClassifier
from sklearn.model_selection import StratifiedKFold
from skopt import BayesSearchCV
from lightgbm import LGBMClassifier
from catboost import CatBoostClassifier
import warnings

from src.data.data_reader import DataLoader
from src.data.make_dataset import DataProcessor
from src.utils.config_utils import MLPipelineConfig

from src.models.eval_model import ModelEvaluator
from src.models.nn_model import SimpleFNNClassifier, ConfigurableCNN1DClassifier

warnings.filterwarnings("ignore")


class ModelTrainer:
    """A utility class for training and evaluating machine learning models."""

    def get_model(self, model_name: str, best_params: dict | None = None) -> object:
        """Initialize a machine learning model with optional parameters.

        Args:
            model_name: Name of the model to initialize (e.g., 'rf', 'lr', 'svc').
            best_params: Optional dictionary of model parameters. If None, uses default parameters.

        Returns:
            Initialized model instance.

        Raises:
            ValueError: If the model_name is unsupported.
        """
        if not isinstance(model_name, str):
            raise ValueError("model_name must be a string")
        if best_params is not None and not isinstance(best_params, dict):
            raise ValueError("best_params must be a dictionary or None")

        best_params = best_params or {}
        model_name = model_name.lower()

        model_configs = {
            'rf': (RandomForestClassifier, {}),
            'lr': (LogisticRegression, {}),
            'sgd': (SGDClassifier, {'loss': 'log_loss'}),
            'svc': (SVC, {'probability': True}),
            'nb': (GaussianNB, {}),
            'dt': (DecisionTreeClassifier, {}),
            'knn': (KNeighborsClassifier, {}),
            'gb': (GradientBoostingClassifier, {}),
            'ada': (AdaBoostClassifier, {}),
            'bag': (BaggingClassifier, {}),
            'mlp': (MLPClassifier, {}),
            'lgbm': (LGBMClassifier, {}),
            'catboost': (CatBoostClassifier, {'silent': True}),
            'tf_ff': (SimpleFNNClassifier, {'epochs': 50, 'batch_size': 32}),
            'tf_cnn1d': (ConfigurableCNN1DClassifier, {'conv_layers': [(32, 3), (64, 3)], 'ff_layers': [64, 32], 'epochs': 100}),
        }

        if model_name not in model_configs:
            raise ValueError(f"Unsupported model: {model_name}")

        model_class, default_params = model_configs[model_name]
        params = {**default_params, **best_params}
        try:
            return model_class(**params)
        except Exception as e:
            raise ValueError(
                f"Failed to initialize {model_name} with parameters {params}: {str(e)}")

    def train_model(self, model: object, X_train: np.ndarray, y_train: np.ndarray) -> object:
        """Train a machine learning model on the provided data.

        Args:
            model: Model instance to train.
            X_train: Training feature array.
            y_train: Training label array.

        Returns:
            Trained model instance.

        Raises:
            ValueError: If input arrays are invalid or training fails.
        """
        if not isinstance(X_train, np.ndarray) or not isinstance(y_train, np.ndarray):
            raise ValueError("X_train and y_train must be numpy arrays")
        if X_train.shape[0] != y_train.shape[0]:
            raise ValueError(
                "X_train and y_train must have the same number of samples")
        if X_train.size == 0 or y_train.size == 0:
            raise ValueError("Input arrays cannot be empty")

        try:

            model.fit(X_train, y_train)
            return model
        except Exception as e:
            raise ValueError(f"Failed to train model: {str(e)}")

    # @staticmethod
    def cross_validate_and_save_models(
        self,
        X_train_array: np.ndarray,
        Y_train_array: np.ndarray,
        model_name: str,
        model_subfolder: str | Path,
        Nfold: int,
        best_params: dict | None = None,
        tf_dnn: bool = False
    ) -> dict:
        """Perform cross-validation, save fold models, and compute average metrics.

        Args:
            X_train_array: Training feature array.
            Y_train_array: Training label array.
            model_name: Name of the model to train.
            model_subfolder: Folder path to save fold models.
            Nfold: Number of cross-validation folds.
            get_model: Function to initialize a model instance.
            train_model: Function to train a model.
            evaluate_model: Function to evaluate a model.
            best_params: Optional dictionary of model parameters.

        Returns:
            Dictionary of average evaluation metrics across folds.

        Raises:
            ValueError: If inputs are invalid or cross-validation fails.
            FileNotFoundError: If model_subfolder cannot be created.
        """
        if not isinstance(X_train_array, np.ndarray) or not isinstance(Y_train_array, np.ndarray):
            raise ValueError(
                "X_train_array and Y_train_array must be numpy arrays")
        if X_train_array.shape[0] != Y_train_array.shape[0]:
            raise ValueError(
                "X_train_array and Y_train_array must have the same number of samples")
        if not isinstance(Nfold, int) or Nfold < 2:
            raise ValueError("Nfold must be an integer >= 2")
        if not isinstance(model_subfolder, (str, Path)):
            raise ValueError("model_subfolder must be a string or Path")

        model_subfolder = Path(model_subfolder)
        os.makedirs(model_subfolder, exist_ok=True)

        try:
            skf = StratifiedKFold(
                n_splits=Nfold, shuffle=True, random_state=42)
            fold_metrics = []

            for fold_idx, (train_idx, test_idx) in enumerate(skf.split(X_train_array, Y_train_array)):
                X_train_fold, X_test_fold = X_train_array[train_idx], X_train_array[test_idx]
                y_train_fold, y_test_fold = Y_train_array[train_idx], Y_train_array[test_idx]

                model_fold = self.get_model(model_name, best_params)
                model_fold = self.train_model(
                    model_fold, X_train_fold, y_train_fold)

                fold_model_path = os.path.join(
                    model_subfolder, f"model_fold{fold_idx + 1}")

                if tf_dnn:

                    os.makedirs(os.path.dirname(
                        fold_model_path), exist_ok=True)
                    model_fold.save_model(fold_model_path)
                else:

                    fold_model_path = f"{fold_model_path}/model.pkl"
                    os.makedirs(os.path.dirname(
                        fold_model_path), exist_ok=True)
                    with open(fold_model_path, 'wb') as f:
                        pickle.dump(model_fold, f)
                metrics = ModelEvaluator.evaluate_model(
                    model_fold,  X_test_fold, y_test_fold)

                fold_metrics.append(metrics)
            avg_metrics = {metric: np.mean(
                [fold[metric] for fold in fold_metrics]) for metric in fold_metrics[0]}
            return avg_metrics
        except Exception as e:
            raise ValueError(f"Failed to perform cross-validation: {str(e)}")

    def train_and_save_final_model(
        self,
        config: dict,
        X_train_array: np.ndarray,
        Y_train_array: np.ndarray,
        model_name: str,
        model_subfolder: str | Path,
        best_params: dict | None = None
    ) -> None:
        """Train a final model and save it to the specified folder.

        Args:
            X_train_array: Training feature array.
            Y_train_array: Training label array.
            model_name: Name of the model to train.
            model_subfolder: Folder path to save the model.
            get_model: Function to initialize a model instance.
            train_model: Function to train a model.
            best_params: Optional dictionary of model parameters.

        Returns:
            None

        Raises:
            ValueError: If inputs are invalid or training fails.
            FileNotFoundError: If model_subfolder cannot be created.
        """
        if not isinstance(X_train_array, np.ndarray) or not isinstance(Y_train_array, np.ndarray):
            raise ValueError(
                "X_train_array and Y_train_array must be numpy arrays")
        if X_train_array.shape[0] != Y_train_array.shape[0]:
            raise ValueError(
                "X_train_array and Y_train_array must have the same number of samples")
        if not isinstance(model_subfolder, (str, Path)):
            raise ValueError("model_subfolder must be a string or Path")
        tf_models = config.get("tf_models")
        tf_dnn = True if model_name in tf_models else False

        # model_subfolder = Path(model_subfolder)
        # os.makedirs(model_subfolder, exist_ok=True)
        model_path = os.path.join(model_subfolder, "model")

        try:
            model = self.get_model(model_name, best_params)
            model = self.train_model(model, X_train_array, Y_train_array)
            if tf_dnn:
                model.save_model(model_path)
            else:
                model_path = model_path + ".pkl"
                with open(model_path, 'wb') as f:
                    pickle.dump(model, f)
        except Exception as e:
            raise ValueError(f"Failed to train and save final model: {str(e)}")

    def bayesian_hyperparameter_search(
        self,
        model_name: str,
        X_train: np.ndarray,
        y_train: np.ndarray,
        cv: int = 5,
        n_iter: int = 32,
        random_state: int = 42
    ) -> dict:
        """Perform Bayesian hyperparameter optimization for a specified model.

        Args:
            model_name: Name of the model to optimize.
            X_train: Training feature array.
            y_train: Training label array.
            cv: Number of cross-validation folds.
            n_iter: Number of parameter settings to sample.
            random_state: Random seed for reproducibility.

        Returns:
            Dictionary of best hyperparameters.

        Raises:
            ValueError: If inputs are invalid, model is unsupported, or search fails.
        """
        if not isinstance(X_train, np.ndarray) or not isinstance(y_train, np.ndarray):
            raise ValueError("X_train and y_train must be numpy arrays")
        if X_train.shape[0] != y_train.shape[0]:
            raise ValueError(
                "X_train and y_train must have the same number of samples")
        if not isinstance(cv, int) or cv < 2:
            raise ValueError("cv must be an integer >= 2")
        if not isinstance(n_iter, int) or n_iter < 1:
            raise ValueError("n_iter must be a positive integer")

        param_spaces = {
            'rf': {'n_estimators': (100, 200), 'max_depth': (5, 15)},
            'lr': {'C': (0.01, 10.0, 'log-uniform'), 'penalty': ['l2']},
            'ridge': {'alpha': (0.01, 10.0, 'log-uniform')},
            'sgd': {'alpha': (1e-5, 1e-2, 'log-uniform'), 'penalty': ['l2', 'l1']},
            'perceptron': {'penalty': ['l2', 'l1', None], 'alpha': (1e-5, 1e-2, 'log-uniform')},
            'svc': {'C': (0.1, 10.0, 'log-uniform'), 'kernel': ['linear', 'rbf']},
            'nb': {'var_smoothing': (1e-11, 1e-8, 'log-uniform')},
            'dt': {'max_depth': (3, 10), 'min_samples_split': (2, 10)},
            'knn': {'n_neighbors': (3, 15), 'weights': ['uniform', 'distance']},
            'gb': {'n_estimators': (100, 200), 'learning_rate': (0.01, 0.3, 'log-uniform'), 'max_depth': (3, 7)},
            'ada': {'n_estimators': (50, 150), 'learning_rate': (0.5, 1.5, 'uniform')},
            'bag': {'n_estimators': (10, 50), 'max_samples': (0.5, 1.0, 'uniform')},
            'mlp': {'hidden_layer_sizes': [(50,), (100,), (100, 50)], 'activation': ['relu', 'tanh'], 'alpha': (1e-5, 1e-2, 'log-uniform')},
            'lgbm': {},
            'catboost': {},
            'tf_ff': {},
            'tf_cnn1D': {},

        }

        model_name = model_name.lower()
        if model_name not in param_spaces:
            raise ValueError(f"Unsupported model for tuning: {model_name}")
        if not param_spaces[model_name]:
            print(
                f"Bayesian hyperparameter search is not available for {model_name} in this pipeline.")
            return {}

        try:
            model = self.get_model(model_name)
            search = BayesSearchCV(
                estimator=model,
                search_spaces=param_spaces[model_name],
                n_iter=n_iter,
                cv=cv,
                random_state=random_state
            )
            search.fit(X_train, y_train)
            return search.best_params_
        except Exception as e:
            raise ValueError(
                f"Failed to perform hyperparameter search for {model_name}: {str(e)}")

    def train_pipeline(
        self,
        RunFolderName: str,
        config: dict | None = None,
        train_paths: list[str] = None,
    ) -> None:
        """Execute a training pipeline for multiple models and datasets.

        Args:
            Train: Flag to enable training ('y' or 'n').
            train_paths: List of paths to training parquet files.
            column_names: List of feature column names.
            label_column_train: Name of the label column.
            nrows_train: Number of rows to load from training data, or None for all rows.
            model_names: List of model names to train.
            hyperparameters_tuning: Flag to enable hyperparameter tuning ('y' or 'n').
            RunFolderName: Folder to save models and results.
            feature_fusion_method: Feature fusion method ('all', 'pairwise', or None).
            load_data: Function to load data.
            fuse_columns: Function to fuse columns.
            get_model: Function to initialize a model.
            train_model: Function to train a model.
            cross_validate_and_save_models: Function for cross-validation.
            train_and_save_final_model: Function to train and save final model.
            bayesian_hyperparameter_search: Function for hyperparameter search.
            write_results_csv: Function to write results to CSV.
            hyperparameters: Optional dictionary of model hyperparameters.
            Nfold: Number of cross-validation folds.
            config: Optional configuration dictionary to override parameters.

        Returns:
            None

        Raises:
            ValueError: If inputs are invalid or pipeline execution fails.
            FileNotFoundError: If any training file does not exist.
        """
        if config:
            is_train = config.get('is_train')
            # train_paths = config.get('train_data')
            column_names = config.get('desired_columns')
            label_column_train = config.get('label_column_train', "LABEL")
            nrows_train = config.get('nrows_train')
            model_names = config.get('desired_models')
            hyperparameters_tuning = config.get(
                'hyperparameters_tuning', False)
            hyperparameters = config.get('hyperparameters')
            Nfold = config.get('Nfold')
            feature_fusion_method = config.get('feature_fusion_method')
            tf_models = config.get('tf_models')
            tf_dnn = True if model_names in tf_models else False
            tf_dnn = any(elem in model_names for elem in tf_models)

        utils_class = MLPipelineConfig()

        if not isinstance(is_train, bool) or is_train is None:
            raise ValueError("Train must be true or false")
        if not train_paths or not isinstance(train_paths, list):
            raise ValueError("train_paths must be a non-empty list")
        if not column_names or not isinstance(column_names, list):
            raise ValueError("column_names must be a non-empty list")
        if not isinstance(label_column_train, str):
            raise ValueError("label_column_train must be a string")
        if nrows_train is not None and (not isinstance(nrows_train, int) or nrows_train <= 0):
            raise ValueError("nrows_train must be a positive integer or None")
        if not model_names or not isinstance(model_names, list):
            raise ValueError("model_names must be a non-empty list")
        if not isinstance(hyperparameters_tuning, bool) or hyperparameters_tuning is None:
            raise ValueError("hyperparameters_tuning must be True or False")
        if not isinstance(RunFolderName, (str, Path)):
            raise ValueError("RunFolderName must be a string or Path")
        if feature_fusion_method and feature_fusion_method.lower() not in ['all', 'pairwise', 'none']:
            raise ValueError(
                "feature_fusion_method must be 'all', 'pairwise', 'none', or None")
        if not isinstance(Nfold, int) or Nfold < 2:
            raise ValueError("Nfold must be an integer >= 2")

        if not is_train:
            print(
                "Training is disabled in the configuration. Skipping training pipeline.")
            return
        RunFolderName = Path(RunFolderName)
        os.makedirs(RunFolderName, exist_ok=True)

        try:
            for train_path in train_paths:
                train_path = Path(train_path)

                if not train_path.exists():
                    raise FileNotFoundError(
                        f"Training file not found: {train_path}")

                train_filename = train_path.stem
                total_columns = column_names

                if feature_fusion_method and feature_fusion_method.lower() != "none":
<<<<<<< HEAD
                    X_train, Y_train = DataLoader.load_data(train_path, column_names, label_column_train, nrows_train)        
                    '''if Y_train.empty:
                        raise ValueError(f"No data found in the label column '{label_column_train}' of the training file: {train_path}")
                    if not isinstance(Y_train, pd.DataFrame):
                        raise ValueError(f"Y_train must be a pandas DataFrame, got {type(Y_train)}")
                    Y_train_array = np.stack(Y_train.iloc[:, 0])'''
                    X_train, fused_column_names = DataProcessor.fuse_columns(X_train, column_names, feature_fusion_method)
=======
                    X_train, Y_train = DataLoader.load_data(
                        train_path, column_names, label_column_train, nrows_train)

                    if Y_train.empty:
                        raise ValueError(
                            f"No data found in the label column '{label_column_train}' of the training file: {train_path}")
                    if not isinstance(Y_train, pd.DataFrame):
                        raise ValueError(
                            f"Y_train must be a pandas DataFrame, got {type(Y_train)}")
                    Y_train_array = np.stack(Y_train.iloc[:, 0])
                    X_train, fused_column_names = DataProcessor.fuse_columns(
                        X_train, column_names, feature_fusion_method)
>>>>>>> eb5c1aaa
                    total_columns = fused_column_names
                else:
                    fused_column_names = None

                for model_name in model_names:
                    for column_name in total_columns:
                        if not fused_column_names:
<<<<<<< HEAD
                            X_train, Y_train = DataLoader.load_data(train_path, [column_name], label_column_train, nrows_train)
                            '''if Y_train.empty:
                                raise ValueError(f"No data found in the label column '{label_column_train}' of the training file: {train_path}")
                            if not isinstance(Y_train, pd.DataFrame):
                                raise ValueError(f"Y_train must be a pandas DataFrame, got {type(Y_train)}")
                            Y_train_array = np.stack(Y_train.iloc[:, 0])'''
                           
                        if Y_train.empty:
                            raise ValueError(f"No data found in the label column '{label_column_train}' of the training file: {train_path}")
                        if not isinstance(Y_train, pd.DataFrame):
                            raise ValueError(f"Y_train must be a pandas DataFrame, got {type(Y_train)}")
                        Y_train_array = np.stack(Y_train.iloc[:, 0])
=======
                            X_train, Y_train = DataLoader.load_data(
                                train_path, [column_name], label_column_train, nrows_train)

                            if Y_train.empty:
                                raise ValueError(
                                    f"No data found in the label column '{label_column_train}' of the training file: {train_path}")
                            if not isinstance(Y_train, pd.DataFrame):
                                raise ValueError(
                                    f"Y_train must be a pandas DataFrame, got {type(Y_train)}")
                            Y_train_array = np.stack(Y_train.iloc[:, 0])

>>>>>>> eb5c1aaa
                        X_train_array = np.stack(X_train[column_name])
                        model_subfolder = RunFolderName / \
                            f"{train_filename}_{model_name}_{column_name}"
                        os.makedirs(model_subfolder, exist_ok=True)

                        best_params = (
                            self.bayesian_hyperparameter_search(
                                model_name, X_train_array, Y_train_array)
                            if hyperparameters_tuning
                            else hyperparameters.get(model_name, {})
                        )

                        avg_metrics = self.cross_validate_and_save_models(
                            X_train_array=X_train_array,
                            Y_train_array=Y_train_array,
                            model_name=model_name,
                            model_subfolder=model_subfolder,
                            Nfold=Nfold,
                            best_params=best_params,
                            tf_dnn=tf_dnn,
                        )

                        self.train_and_save_final_model(
                            config,
                            X_train_array,
                            Y_train_array,
                            model_name,
                            model_subfolder,
                            best_params
                        )
                        experiment_results = config.copy()
                        experiment_results["train_path"] = train_path
                        experiment_results["TrainFileName"] = train_filename
                        experiment_results["ModelType"] = model_name
                        experiment_results["ColumnName"] = column_names
                        experiment_results["ModelPath"] = model_subfolder
                        experiment_results["UsedHyperParameters"] = best_params

                        for key, value in avg_metrics.items():
                            experiment_results[f"CV_{key}"] = value
                        utils_class.write_results_csv(
                            experiment_results, RunFolderName)
        except Exception as e:
            raise ValueError(f"Failed to execute training pipeline: {str(e)}")<|MERGE_RESOLUTION|>--- conflicted
+++ resolved
@@ -421,15 +421,6 @@
                 total_columns = column_names
 
                 if feature_fusion_method and feature_fusion_method.lower() != "none":
-<<<<<<< HEAD
-                    X_train, Y_train = DataLoader.load_data(train_path, column_names, label_column_train, nrows_train)        
-                    '''if Y_train.empty:
-                        raise ValueError(f"No data found in the label column '{label_column_train}' of the training file: {train_path}")
-                    if not isinstance(Y_train, pd.DataFrame):
-                        raise ValueError(f"Y_train must be a pandas DataFrame, got {type(Y_train)}")
-                    Y_train_array = np.stack(Y_train.iloc[:, 0])'''
-                    X_train, fused_column_names = DataProcessor.fuse_columns(X_train, column_names, feature_fusion_method)
-=======
                     X_train, Y_train = DataLoader.load_data(
                         train_path, column_names, label_column_train, nrows_train)
 
@@ -442,7 +433,6 @@
                     Y_train_array = np.stack(Y_train.iloc[:, 0])
                     X_train, fused_column_names = DataProcessor.fuse_columns(
                         X_train, column_names, feature_fusion_method)
->>>>>>> eb5c1aaa
                     total_columns = fused_column_names
                 else:
                     fused_column_names = None
@@ -450,20 +440,6 @@
                 for model_name in model_names:
                     for column_name in total_columns:
                         if not fused_column_names:
-<<<<<<< HEAD
-                            X_train, Y_train = DataLoader.load_data(train_path, [column_name], label_column_train, nrows_train)
-                            '''if Y_train.empty:
-                                raise ValueError(f"No data found in the label column '{label_column_train}' of the training file: {train_path}")
-                            if not isinstance(Y_train, pd.DataFrame):
-                                raise ValueError(f"Y_train must be a pandas DataFrame, got {type(Y_train)}")
-                            Y_train_array = np.stack(Y_train.iloc[:, 0])'''
-                           
-                        if Y_train.empty:
-                            raise ValueError(f"No data found in the label column '{label_column_train}' of the training file: {train_path}")
-                        if not isinstance(Y_train, pd.DataFrame):
-                            raise ValueError(f"Y_train must be a pandas DataFrame, got {type(Y_train)}")
-                        Y_train_array = np.stack(Y_train.iloc[:, 0])
-=======
                             X_train, Y_train = DataLoader.load_data(
                                 train_path, [column_name], label_column_train, nrows_train)
 
@@ -475,7 +451,6 @@
                                     f"Y_train must be a pandas DataFrame, got {type(Y_train)}")
                             Y_train_array = np.stack(Y_train.iloc[:, 0])
 
->>>>>>> eb5c1aaa
                         X_train_array = np.stack(X_train[column_name])
                         model_subfolder = RunFolderName / \
                             f"{train_filename}_{model_name}_{column_name}"
